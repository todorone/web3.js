{
  "name": "ethereum.js",
  "namespace": "ethereum",
  "version": "0.0.16",
  "description": "Ethereum Compatible JavaScript API",
  "main": "./index.js",
  "directories": {
    "lib": "./lib"
  },
  "dependencies": {
    "bignumber.js": ">=2.0.0",
    "envify": "^3.0.0",
    "unreachable-branch-transform": "^0.1.0",
    "xmlhttprequest": "*"
  },
  "devDependencies": {
    "bower": ">=1.3.0",
    "browserify": ">=6.0",
    "coveralls": "^2.11.2",
    "del": ">=0.1.1",
    "exorcist": "^0.1.6",
    "gulp": ">=3.4.0",
    "gulp-jshint": ">=1.5.0",
    "gulp-rename": ">=1.2.0",
    "gulp-streamify": "0.0.5",
    "gulp-uglify": ">=1.0.0",
    "istanbul": "^0.3.5",
    "jshint": ">=2.5.0",
    "karma": "^0.12.31",
    "karma-browserify": "^4.0.0",
    "karma-chrome-launcher": "^0.1.7",
    "karma-firefox-launcher": "^0.1.4",
    "karma-mocha": "^0.1.10",
    "karma-safari-launcher": "^0.1.1",
    "mocha": ">=2.1.0",
<<<<<<< HEAD
    "mocha-lcov-reporter": "0.0.1",
=======
    "unreachable-branch-transform": "^0.1.0",
>>>>>>> 1b475aaa
    "vinyl-source-stream": "^1.0.0"
  },
  "scripts": {
    "build": "gulp",
    "watch": "gulp watch",
    "lint": "gulp lint",
    "test": "mocha",
    "test-coveralls": "istanbul cover _mocha -- -R spec && cat coverage/lcov.info | coveralls --verbose",
    "karma": "./node_modules/karma/bin/karma start --singleRun=true --browsers=\"Chrome,Firefox\""
  },
  "repository": {
    "type": "git",
    "url": "https://github.com/ethereum/ethereum.js.git"
  },
  "homepage": "https://github.com/ethereum/ethereum.js",
  "bugs": {
    "url": "https://github.com/ethereum/ethereum.js/issues"
  },
  "browserify": {
    "transform": [
      [
        "envify",
        {
          "NODE_ENV": "build"
        }
      ],
      [
        "unreachable-branch-transform"
      ]
    ]
  },
  "keywords": [
    "ethereum",
    "javascript",
    "API"
  ],
  "author": "ethdev.com",
  "authors": [
    {
      "name": "Jeffery Wilcke",
      "email": "jeff@ethdev.com",
      "url": "https://github.com/obscuren"
    },
    {
      "name": "Marek Kotewicz",
      "email": "marek@ethdev.com",
      "url": "https://github.com/debris"
    },
    {
      "name": "Marian Oancea",
      "email": "marian@ethdev.com",
      "url": "https://github.com/cubedro"
    },
    {
      "name": "Fabian Vogelsteller",
      "email": "fabian@ethdev.com",
      "homepage": "https://github.com/frozeman"
    }
  ],
  "license": "LGPL-3.0"
}<|MERGE_RESOLUTION|>--- conflicted
+++ resolved
@@ -33,11 +33,6 @@
     "karma-mocha": "^0.1.10",
     "karma-safari-launcher": "^0.1.1",
     "mocha": ">=2.1.0",
-<<<<<<< HEAD
-    "mocha-lcov-reporter": "0.0.1",
-=======
-    "unreachable-branch-transform": "^0.1.0",
->>>>>>> 1b475aaa
     "vinyl-source-stream": "^1.0.0"
   },
   "scripts": {
