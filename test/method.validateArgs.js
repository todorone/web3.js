var chai = require('chai');
var assert = chai.assert;
var Method = require('../packages/web3-core-method');
var errors = require('../packages/web3-core-helpers/src/errors');

describe('lib/web3/method', function () {
    describe('validateArgs', function () {
        it('should pass', function () {

            // given
            var method = new Method({
                name: 'something', call: 'eth_something',
                params: 1
            });

            var args = [1];
            var args2 = ['heloas'];

            // when
            var test = function () { method.validateArgs(args); };
            var test2 = function () { method.validateArgs(args2); };

            // then
            assert.doesNotThrow(test);
            assert.doesNotThrow(test2);
        });

        it('should return call based on args', function () {

            // given
            var method = new Method({
                name: 'something',
                call: 'eth_something',
                params: 2
            });

            var args = [1];
            var args2 = ['heloas', '12', 3];

            // when
            var test = function () { method.validateArgs(args); };
            var test2 = function () { method.validateArgs(args2); };

            // then
<<<<<<< HEAD
            assert.throws(test, errors.InvalidNumberOfParams(1, 2, 'something').message);
            assert.throws(test2, errors.InvalidNumberOfParams(3, 2, 'something').message);
=======
            assert.throws(test, errors.InvalidNumberOfRPCParams().message);
            assert.throws(test2, errors.InvalidNumberOfRPCParams().message);
>>>>>>> cc901078
        });
    });
});<|MERGE_RESOLUTION|>--- conflicted
+++ resolved
@@ -42,13 +42,8 @@
             var test2 = function () { method.validateArgs(args2); };
 
             // then
-<<<<<<< HEAD
             assert.throws(test, errors.InvalidNumberOfParams(1, 2, 'something').message);
             assert.throws(test2, errors.InvalidNumberOfParams(3, 2, 'something').message);
-=======
-            assert.throws(test, errors.InvalidNumberOfRPCParams().message);
-            assert.throws(test2, errors.InvalidNumberOfRPCParams().message);
->>>>>>> cc901078
         });
     });
 });